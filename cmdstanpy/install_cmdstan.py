#!/usr/bin/env python
"""
Download and install a CmdStan release from GitHub.
Downloads the release tar.gz file to temporary storage.
Retries GitHub requests in order to allow for transient network outages.
Builds CmdStan executables and tests the compiler by building
example model ``bernoulli.stan``.

Optional command line arguments:
   -v, --version <release> : version, defaults to latest release version
   -d, --dir <path> : install directory, defaults to '$HOME/.cmdstan
   --overwrite: flag, when specified re-installs existing version
   --verbose: flag, when specified prints output from CmdStan build process
   --progress: flag, when specified show progress bar for CmdStan download

   -c, --compiler : flag, add C++ compiler to path (Windows only)
"""
import argparse
import json
import os
import platform
import re
import subprocess
import sys
import tarfile
import urllib.error
import urllib.request
from collections import OrderedDict
from pathlib import Path
from time import sleep
from typing import Any, Callable, Dict, Optional

from cmdstanpy import _DOT_CMDSTAN
from cmdstanpy.utils import (
    cmdstan_path,
    pushd,
    validate_dir,
    wrap_progress_hook,
)

MAKE = os.getenv(
    'MAKE', 'make' if platform.system() != 'Windows' else 'mingw32-make'
)
EXTENSION = '.exe' if platform.system() == 'Windows' else ''


class CmdStanRetrieveError(RuntimeError):
    pass


class CmdStanInstallError(RuntimeError):
    pass


def usage() -> None:
    """Print usage."""
    msg = """
    Arguments:
        -v (--version) : CmdStan version
        -d (--dir) : install directory
        --overwrite : replace installed version
        --verbose : show CmdStan build messages
        --progress : show progress bar for CmdStan download
        """

    if platform.system() == "Windows":
        msg += "-c (--compiler) : add C++ compiler to path (Windows only)\n"

    msg += "        -h (--help) : this message"

    print(msg)


def clean_all(verbose: bool = False) -> None:
    """
    Run `make clean-all` in the current directory (must be a cmdstan library).

    :param verbose: when ``True``, print build msgs to stdout.
    """
    cmd = [MAKE, 'clean-all']
    proc = subprocess.Popen(
        cmd,
        cwd=None,
        stdin=subprocess.DEVNULL,
        stdout=subprocess.PIPE,
        stderr=subprocess.PIPE,
        env=os.environ,
    )
    while proc.poll() is None:
        if proc.stdout:
            output = proc.stdout.readline().decode('utf-8').strip()
            if verbose and output:
                print(output, flush=True)
    _, stderr = proc.communicate()
    if proc.returncode:
        msgs = ['Command "make clean-all" failed']
        if stderr:
            msgs.append(stderr.decode('utf-8').strip())
        raise CmdStanInstallError('\n'.join(msgs))


def build(verbose: bool = False) -> None:
    """
    Run `make build` in the current directory (must be a cmdstan library)

    :param verbose: when ``True``, print build msgs to stdout.
    """
    cmd = [MAKE, 'build']
    proc = subprocess.Popen(
        cmd,
        cwd=None,
        stdin=subprocess.DEVNULL,
        stdout=subprocess.PIPE,
        stderr=subprocess.PIPE,
        env=os.environ,
    )
    while proc.poll() is None:
        if proc.stdout:
            output = proc.stdout.readline().decode('utf-8').strip()
            if verbose and output:
                print(output, flush=True)
    _, stderr = proc.communicate()
    if proc.returncode:
        msgs = ['Command "make build" failed']
        if stderr:
            msgs.append(stderr.decode('utf-8').strip())
        raise CmdStanInstallError('\n'.join(msgs))
    if not os.path.exists(os.path.join('bin', 'stansummary' + EXTENSION)):
        raise CmdStanInstallError(
            f'bin/stansummary{EXTENSION} not found'
            ', please rebuild or report a bug!'
        )
    if not os.path.exists(os.path.join('bin', 'diagnose' + EXTENSION)):
        raise CmdStanInstallError(
            f'bin/stansummary{EXTENSION} not found'
            ', please rebuild or report a bug!'
        )
    if platform.system() == 'Windows':
        # Add tbb to the $PATH on Windows
        libtbb = os.path.join(
            os.getcwd(), 'stan', 'lib', 'stan_math', 'lib', 'tbb'
        )
        os.environ['PATH'] = ';'.join(
            list(
                OrderedDict.fromkeys(
                    [libtbb] + os.environ.get('PATH', '').split(';')
                )
            )
        )


def compile_example() -> None:
    """
    Compile the example model.
    The current directory must be a cmdstan library.
    """
    cmd = [
        MAKE,
        Path(
            os.path.join('examples', 'bernoulli', 'bernoulli' + EXTENSION)
        ).as_posix(),
    ]
    proc = subprocess.Popen(
        cmd,
        cwd=None,
        stdin=subprocess.DEVNULL,
        stdout=subprocess.PIPE,
        stderr=subprocess.PIPE,
        env=os.environ,
    )
    while proc.poll() is None:
        if proc.stdout:
            proc.stdout.readline().decode('utf-8')
    _, stderr = proc.communicate()
    if proc.returncode:
        msgs = ['Failed to compile example model bernoulli.stan']
        if stderr:
            msgs.append(stderr.decode('utf-8').strip())
        raise CmdStanInstallError('\n'.join(msgs))


def rebuild_cmdstan(verbose: bool = True) -> None:
    """
    Rebuilds the existing CmdStan installation.
    This assumes CmdStan has already been installed,
    though it need not be installed via CmdStanPy for
    this function to work.

    :param verbose:  Boolean value; when ``True``, output from CmdStan build
        processes will be streamed to the console.  Default is ``False``.
    """
    try:
        with pushd(cmdstan_path()):
            clean_all(verbose)
            build(verbose)
            compile_example()
    except ValueError as e:
        raise CmdStanInstallError(
            "Failed to rebuild CmdStan. Are you sure it is installed?"
        ) from e


def install_version(
    cmdstan_version: str, overwrite: bool = False, verbose: bool = False
) -> None:
    """
    Build specified CmdStan version by spawning subprocesses to
    run the Make utility on the downloaded CmdStan release src files.
    Assumes that current working directory is parent of release dir.

    :param cmdstan_version: CmdStan release, corresponds to release dirname.
    :param overwrite: when ``True``, run ``make clean-all`` before building.
    :param verbose: when ``True``, print build msgs to stdout.
    """
    with pushd(cmdstan_version):
        print('Building version {}'.format(cmdstan_version))
        if overwrite:
            print(
                'Overwrite requested, remove existing build of version '
                '{}'.format(cmdstan_version)
            )
            clean_all(verbose)
            print('Rebuilding version {}'.format(cmdstan_version))
        build(verbose)
        print('Test model compilation')
        compile_example()
    print('Installed {}'.format(cmdstan_version))


def is_version_available(version: str) -> bool:
    is_available = True
    url = (
        'https://github.com/stan-dev/cmdstan/releases/download/'
        'v{0}/cmdstan-{0}.tar.gz'.format(version)
    )
    for i in range(6):
        try:
            urllib.request.urlopen(url)
        except urllib.error.HTTPError as err:
            print('Release {} is unavailable from URL {}'.format(version, url))
            print('HTTPError: {}'.format(err.code))
            is_available = False
            break
        except urllib.error.URLError as e:
            if i < 5:
                print(
                    'checking version {} availability, retry ({}/5)'.format(
                        version, i + 1
                    )
                )
                sleep(1)
                continue
            print('Release {} is unavailable from URL {}'.format(version, url))
            print('URLError: {}'.format(e.reason))
            is_available = False
    return is_available


def get_headers() -> Dict[str, str]:
    """Create headers dictionary."""
    headers = {}
    GITHUB_PAT = os.environ.get("GITHUB_PAT")  # pylint:disable=invalid-name
    if GITHUB_PAT is not None:
        headers["Authorization"] = "token {}".format(GITHUB_PAT)
    return headers


def latest_version() -> str:
    """Report latest CmdStan release version."""
    url = 'https://api.github.com/repos/stan-dev/cmdstan/releases/latest'
    request = urllib.request.Request(url, headers=get_headers())
    for i in range(6):
        try:
            response = urllib.request.urlopen(request).read()
            break
        except urllib.error.URLError as e:
            print('Cannot connect to github.')
            print(e)
            if i < 5:
                print('retry ({}/5)'.format(i + 1))
                sleep(1)
                continue
            raise CmdStanRetrieveError(
                'Cannot connect to CmdStan github repo.'
            ) from e
    content = json.loads(response.decode('utf-8'))
    tag = content['tag_name']
    match = re.search(r'v?(.+)', tag)
    if match is not None:
        tag = match.group(1)
    return tag  # type: ignore


def retrieve_version(version: str, progress: bool = True) -> None:
    """Download specified CmdStan version."""
    if version is None or version == '':
        raise ValueError('Argument "version" unspecified.')
    print('Downloading CmdStan version {}'.format(version))
    url = (
        'https://github.com/stan-dev/cmdstan/releases/download/'
        'v{0}/cmdstan-{0}.tar.gz'.format(version)
    )
    for i in range(6):  # always retry to allow for transient URLErrors
        try:
            if progress:
                progress_hook: Optional[
                    Callable[[int, int, int], None]
                ] = wrap_progress_hook()
            else:
                progress_hook = None
            file_tmp, _ = urllib.request.urlretrieve(
                url, filename=None, reporthook=progress_hook
            )
            break
        except urllib.error.HTTPError as e:
            raise CmdStanRetrieveError(
                'HTTPError: {}\n'
                'Version {} not available from github.com.'.format(
                    e.code, version
                )
            ) from e
        except urllib.error.URLError as e:
            print(
                'Failed to download CmdStan version {} from github.com'.format(
                    version
                )
            )
            print(e)
            if i < 5:
                print('retry ({}/5)'.format(i + 1))
                sleep(1)
                continue
            print('Version {} not available from github.com.'.format(version))
            raise CmdStanRetrieveError(
                'Version {} not available from github.com.'.format(version)
            ) from e
    print('Download successful, file: {}'.format(file_tmp))
    try:
        tar = tarfile.open(file_tmp)
        target = os.getcwd()
        if platform.system() == 'Windows':
            # fixes long-path limitation on Windows
            target = r'\\?\{}'.format(target)
        tar.extractall(target)
    except Exception as e:  # pylint: disable=broad-except
        raise CmdStanInstallError(
            'Failed to unpack file {}'.format(file_tmp)
        ) from e
    finally:
        tar.close()
    print('Unpacked download as cmdstan-{}'.format(version))


def main(args: Dict[str, Any]) -> None:
    """Main."""

    version = latest_version()
    if args['version']:
        version = args['version']

    if is_version_available(version):
        print('Installing CmdStan version: {}'.format(version))
    else:
        raise ValueError(
            'Invalid version requested: {}, cannot install.'.format(version)
        )

    cmdstan_dir = os.path.expanduser(os.path.join('~', _DOT_CMDSTAN))

    install_dir = cmdstan_dir
    if args['dir']:
        install_dir = args['dir']

    validate_dir(install_dir)
    print('Install directory: {}'.format(install_dir))

    if args['progress']:
        progress = args['progress']
        try:
            # pylint: disable=unused-import
            from tqdm import tqdm  # noqa: F401
        except (ImportError, ModuleNotFoundError):
            progress = False
    else:
        progress = False

<<<<<<< HEAD
    if platform.system() == 'Windows' and vars(args)['compiler']:
        from cmdstanpy.install_cxx_toolchain import (
            is_installed as _is_installed_cxx,
        )
        from cmdstanpy.install_cxx_toolchain import main as _main_cxx
        from cmdstanpy.utils import cxx_toolchain_path
=======
    if platform.system() == 'Windows' and args['compiler']:
        from .install_cxx_toolchain import is_installed as _is_installed_cxx
        from .install_cxx_toolchain import main as _main_cxx
        from .utils import cxx_toolchain_path
>>>>>>> 8596085d

        cxx_loc = cmdstan_dir
        compiler_found = False
        rtools40_home = os.environ.get('RTOOLS40_HOME')
        for cxx_loc in (
            [rtools40_home] if rtools40_home is not None else []
        ) + [
            cmdstan_dir,
            os.path.join(os.path.abspath("/"), "RTools40"),
            os.path.join(os.path.abspath("/"), "RTools"),
            os.path.join(os.path.abspath("/"), "RTools35"),
            os.path.join(os.path.abspath("/"), "RBuildTools"),
        ]:
            for cxx_version in ['40', '35']:
                if _is_installed_cxx(cxx_loc, cxx_version):
                    compiler_found = True
                    break
            if compiler_found:
                break
        if not compiler_found:
            print('Installing RTools40')
            # copy argv and clear sys.argv
            cxx_args = {k: v for k, v in args.items() if k != 'compiler'}
            _main_cxx(cxx_args)
            cxx_version = '40'
        # Add toolchain to $PATH
        cxx_toolchain_path(cxx_version, args['dir'])

    cmdstan_version = 'cmdstan-{}'.format(version)
    with pushd(install_dir):
        if args['overwrite'] or not (
            os.path.exists(cmdstan_version)
            and os.path.exists(
                os.path.join(
                    cmdstan_version,
                    'examples',
                    'bernoulli',
                    'bernoulli' + EXTENSION,
                )
            )
        ):
            try:
                retrieve_version(version, progress)
                install_version(
                    cmdstan_version=cmdstan_version,
                    overwrite=args['overwrite'],
                    verbose=args['verbose'],
                )
            except RuntimeError as e:
                print(e)
                sys.exit(3)
        else:
            print('CmdStan version {} already installed'.format(version))


def parse_cmdline_args() -> Dict[str, Any]:
    parser = argparse.ArgumentParser()
    parser.add_argument(
        '--version', '-v', help="version, defaults to latest release version"
    )
    parser.add_argument(
        '--dir', '-d', help="install directory, defaults to '$HOME/.cmdstan"
    )
    parser.add_argument(
        '--overwrite',
        action='store_true',
        help="flag, when specified re-installs existing version",
    )
    parser.add_argument(
        '--verbose',
        action='store_true',
        help="flag, when specified prints output from CmdStan build process",
    )
    parser.add_argument(
        '--progress',
        action='store_true',
        help="flag, when specified show progress bar for CmdStan download",
    )
    if platform.system() == 'Windows':
        # use compiler installed with install_cxx_toolchain
        # Install a new compiler if compiler not found
        # Search order is RTools40, RTools35
        parser.add_argument(
            '--compiler',
            '-c',
            dest='compiler',
            action='store_true',
            help="flag, add C++ compiler to path (Windows only)",
        )
    return vars(parser.parse_args(sys.argv[1:]))


if __name__ == '__main__':
    main(parse_cmdline_args())<|MERGE_RESOLUTION|>--- conflicted
+++ resolved
@@ -384,19 +384,10 @@
     else:
         progress = False
 
-<<<<<<< HEAD
-    if platform.system() == 'Windows' and vars(args)['compiler']:
-        from cmdstanpy.install_cxx_toolchain import (
-            is_installed as _is_installed_cxx,
-        )
-        from cmdstanpy.install_cxx_toolchain import main as _main_cxx
-        from cmdstanpy.utils import cxx_toolchain_path
-=======
     if platform.system() == 'Windows' and args['compiler']:
         from .install_cxx_toolchain import is_installed as _is_installed_cxx
         from .install_cxx_toolchain import main as _main_cxx
         from .utils import cxx_toolchain_path
->>>>>>> 8596085d
 
         cxx_loc = cmdstan_dir
         compiler_found = False

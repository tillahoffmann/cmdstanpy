--- conflicted
+++ resolved
@@ -1169,29 +1169,6 @@
     :return: Boolean value; ``True`` for success.
     """
     logger = get_logger()
-<<<<<<< HEAD
-    python = sys.executable
-    here = os.path.dirname(os.path.abspath(__file__))
-    path = os.path.join(here, 'install_cmdstan.py')
-    cmd = [python, '-u', path]
-    if version is not None:
-        cmd.extend(['--version', version])
-    if dir is not None:
-        cmd.extend(['--dir', dir])
-    if overwrite:
-        cmd.append('--overwrite')
-    if compiler:
-        cmd.append('--compiler')
-    proc = subprocess.Popen(
-        cmd,
-        stdin=subprocess.DEVNULL,
-        stdout=subprocess.PIPE,
-        stderr=subprocess.PIPE,
-        env=os.environ,
-    )
-    while proc.poll() is None and proc.stdout:
-        print(proc.stdout.readline().decode('utf-8').strip())
-=======
     args = {
         "version": version,
         "overwrite": overwrite,
@@ -1200,7 +1177,6 @@
         "progress": progress,
         "dir": dir,
     }
->>>>>>> 8596085d
 
     try:
         from .install_cmdstan import main

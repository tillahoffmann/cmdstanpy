--- conflicted
+++ resolved
@@ -246,19 +246,6 @@
         exe = os.path.join(datafiles_path, 'bernoulli')
         jdata = os.path.join(datafiles_path, 'bernoulli.data.json')
         jinits = os.path.join(datafiles_path, 'bernoulli.init.json')
-<<<<<<< HEAD
-        args = OptimizeArgs(algorithm='Newton')
-        cmdstan_args = CmdStanArgs(
-            model_name='bernoulli',
-            model_exe=exe,
-            chain_ids=None,
-            data=jdata,
-            inits=jinits,
-            method_args=args,
-        )
-        self.assertIn('init=', cmdstan_args.compose_command(None, 'out.csv'))
-=======
->>>>>>> 22ab6eb4
 
         sampler_args = SamplerArgs()
         with self.assertRaises(ValueError):
@@ -269,11 +256,7 @@
                 seed=[1, 2, 3],
                 data=jdata,
                 inits=jinits,
-<<<<<<< HEAD
-                method_args=args,
-=======
                 method_args=sampler_args
->>>>>>> 22ab6eb4
             )
 
         with self.assertRaises(ValueError):
@@ -283,11 +266,7 @@
                 chain_ids=None,
                 data=jdata,
                 inits=[jinits],
-<<<<<<< HEAD
-                method_args=args,
-=======
                 method_args=sampler_args
->>>>>>> 22ab6eb4
             )
 
     def test_args_good(self):

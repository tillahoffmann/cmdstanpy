--- conflicted
+++ resolved
@@ -202,14 +202,8 @@
 
     def test_check_sampler_csv_thin(self):
         stan = os.path.join(datafiles_path, 'bernoulli.stan')
-<<<<<<< HEAD
-        exe = os.path.join(datafiles_path, 'bernoulli' + EXTENSION)
-        bern_model = CmdStanModel(stan_file=stan, exe_file=exe)
-=======
         bern_model = CmdStanModel(stan_file=stan)
         bern_model.compile()
-
->>>>>>> 5bc88478
         jdata = os.path.join(datafiles_path, 'bernoulli.data.json')
         bern_fit = bern_model.sample(
             data=jdata,

--- conflicted
+++ resolved
@@ -148,8 +148,6 @@
             fit.optimized_params_dict["theta"]
         )
 
-<<<<<<< HEAD
-=======
     def test_optimize_works_dict(self):
         import json
         exe = os.path.join(datafiles_path, 'bernoulli')
@@ -171,7 +169,6 @@
         self.assertAlmostEqual(fit.optimized_params_np[0], -5, places=2)
         self.assertAlmostEqual(fit.optimized_params_np[1], 0.2, places=3)
 
->>>>>>> 2c39ce21
 
 class SampleTest(unittest.TestCase):
     def test_bernoulli_good(self):
@@ -253,11 +250,7 @@
         # check if  optimized_params_np returns first draw
         # (actually first row from csv)
         np.testing.assert_equal(
-<<<<<<< HEAD
-            bern_fit.get_drawset().to_numpy()[0],
-=======
             bern_fit.get_drawset().iloc[0].values,
->>>>>>> 2c39ce21
             bern_fit.optimized_params_np
         )
 

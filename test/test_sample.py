"""CmdStan method sample tests"""

import os
import platform
import logging
import shutil
from multiprocessing import cpu_count
import tempfile
import stat
import unittest
from time import time
from testfixtures import LogCapture
import pytest

from cmdstanpy import _TMPDIR
from cmdstanpy.cmdstan_args import Method, SamplerArgs, CmdStanArgs
from cmdstanpy.utils import EXTENSION
from cmdstanpy.stanfit import RunSet, CmdStanMCMC
from cmdstanpy.model import CmdStanModel

HERE = os.path.dirname(os.path.abspath(__file__))
DATAFILES_PATH = os.path.join(HERE, 'data')
GOODFILES_PATH = os.path.join(DATAFILES_PATH, 'runset-good')
BADFILES_PATH = os.path.join(DATAFILES_PATH, 'runset-bad')
SAMPLER_STATE = [
    'lp__',
    'accept_stat__',
    'stepsize__',
    'treedepth__',
    'n_leapfrog__',
    'divergent__',
    'energy__',
]
BERNOULLI_COLS = SAMPLER_STATE + ['theta']


class SampleTest(unittest.TestCase):

    # pylint: disable=no-self-use
    @pytest.fixture(scope='class', autouse=True)
    def do_clean_up(self):
        for root, _, files in os.walk(DATAFILES_PATH):
            for filename in files:
                _, ext = os.path.splitext(filename)
                if ext.lower() in ('.o', '.hpp', '.exe', ''):
                    filepath = os.path.join(root, filename)
                    os.remove(filepath)

    def test_bernoulli_good(self, stanfile='bernoulli.stan'):
        stan = os.path.join(DATAFILES_PATH, stanfile)
        bern_model = CmdStanModel(stan_file=stan)

        jdata = os.path.join(DATAFILES_PATH, 'bernoulli.data.json')
        bern_fit = bern_model.sample(
            data=jdata,
            chains=2,
            parallel_chains=2,
            seed=12345,
            iter_sampling=100,
        )
        self.assertIn('CmdStanMCMC: model=bernoulli', bern_fit.__repr__())
        self.assertIn('method=sample', bern_fit.__repr__())

        self.assertEqual(bern_fit.runset._args.method, Method.SAMPLE)

        for i in range(bern_fit.runset.chains):
            csv_file = bern_fit.runset.csv_files[i]
            stdout_file = bern_fit.runset.stdout_files[i]
            self.assertTrue(os.path.exists(csv_file))
            self.assertTrue(os.path.exists(stdout_file))

        self.assertEqual(bern_fit.runset.chains, 2)
        self.assertEqual(bern_fit.num_draws, 100)
        self.assertEqual(bern_fit.column_names, tuple(BERNOULLI_COLS))

        bern_draws = bern_fit.draws()
        self.assertEqual(bern_draws.shape, (100, 2, len(BERNOULLI_COLS)))
        self.assertEqual(bern_fit.metric_type, 'diag_e')
        self.assertEqual(bern_fit.stepsize.shape, (2,))
        self.assertEqual(bern_fit.metric.shape, (2, 1))

        bern_fit = bern_model.sample(
            data=jdata,
            chains=2,
            parallel_chains=2,
            seed=12345,
            iter_warmup=1000,
            iter_sampling=100,
            metric='dense_e',
        )
        self.assertIn('CmdStanMCMC: model=bernoulli', bern_fit.__repr__())
        self.assertIn('method=sample', bern_fit.__repr__())

        self.assertEqual(bern_fit.runset._args.method, Method.SAMPLE)

        for i in range(bern_fit.runset.chains):
            csv_file = bern_fit.runset.csv_files[i]
            stdout_file = bern_fit.runset.stdout_files[i]
            self.assertTrue(os.path.exists(csv_file))
            self.assertTrue(os.path.exists(stdout_file))

        self.assertEqual(bern_fit.runset.chains, 2)
        self.assertEqual(bern_fit.num_draws, 100)
        self.assertEqual(bern_fit.column_names, tuple(BERNOULLI_COLS))

        bern_sample = bern_fit.sample
        self.assertEqual(bern_sample.shape, (100, 2, len(BERNOULLI_COLS)))
        self.assertEqual(bern_fit.metric_type, 'dense_e')
        self.assertEqual(bern_fit.stepsize.shape, (2,))
        self.assertEqual(bern_fit.metric.shape, (2, 1, 1))

        bern_fit = bern_model.sample(
            data=jdata,
            chains=2,
            parallel_chains=2,
            seed=12345,
            iter_sampling=100,
            output_dir=DATAFILES_PATH,
        )
        for i in range(bern_fit.runset.chains):
            csv_file = bern_fit.runset.csv_files[i]
            stdout_file = bern_fit.runset.stdout_files[i]
            self.assertTrue(os.path.exists(csv_file))
            self.assertTrue(os.path.exists(stdout_file))
        bern_draws = bern_fit.draws()
        self.assertEqual(bern_draws.shape, (100, 2, len(BERNOULLI_COLS)))
        for i in range(bern_fit.runset.chains):  # cleanup datafile_path dir
            os.remove(bern_fit.runset.csv_files[i])
            if os.path.exists(bern_fit.runset.stdout_files[i]):
                os.remove(bern_fit.runset.stdout_files[i])
            if os.path.exists(bern_fit.runset.stderr_files[i]):
                os.remove(bern_fit.runset.stderr_files[i])
        rdata = os.path.join(DATAFILES_PATH, 'bernoulli.data.R')
        bern_fit = bern_model.sample(
            data=rdata,
            chains=2,
            parallel_chains=2,
            seed=12345,
            iter_sampling=100,
        )
        bern_draws = bern_fit.draws()
        self.assertEqual(bern_draws.shape, (100, 2, len(BERNOULLI_COLS)))

        data_dict = {'N': 10, 'y': [0, 1, 0, 0, 0, 0, 0, 0, 0, 1]}
        bern_fit = bern_model.sample(
            data=data_dict,
            chains=2,
            parallel_chains=2,
            seed=12345,
            iter_sampling=100,
        )
        bern_draws = bern_fit.draws()
        self.assertEqual(bern_draws.shape, (100, 2, len(BERNOULLI_COLS)))

    def test_init_types(self):
        stan = os.path.join(DATAFILES_PATH, 'bernoulli.stan')
        bern_model = CmdStanModel(stan_file=stan)
        jdata = os.path.join(DATAFILES_PATH, 'bernoulli.data.json')

        bern_fit = bern_model.sample(
            data=jdata,
            chains=2,
            parallel_chains=2,
            seed=12345,
            iter_sampling=100,
            inits=1.1,
        )
        self.assertIn('init=1.1', bern_fit.runset.__repr__())

        bern_fit = bern_model.sample(
            data=jdata,
            chains=2,
            parallel_chains=2,
            seed=12345,
            iter_sampling=100,
            inits=1,
        )
        self.assertIn('init=1', bern_fit.runset.__repr__())

        with self.assertRaises(ValueError):
            bern_model.sample(
                data=jdata,
                chains=2,
                parallel_chains=2,
                seed=12345,
                iter_sampling=100,
                inits=(1, 2),
            )

        with self.assertRaises(ValueError):
            bern_model.sample(
                data=jdata,
                chains=2,
                parallel_chains=2,
                seed=12345,
                iter_sampling=100,
                inits=-1,
            )

    def test_bernoulli_bad(self):
        stan = os.path.join(DATAFILES_PATH, 'bernoulli.stan')
        bern_model = CmdStanModel(stan_file=stan)

        with self.assertRaisesRegex(RuntimeError, 'variable does not exist'):
            bern_model.sample(
                chains=2, parallel_chains=2, seed=12345, iter_sampling=100
            )

        with self.assertRaisesRegex(RuntimeError, 'variable does not exist'):
            bern_model.sample(
                data={'foo': 1},
                chains=2,
                parallel_chains=2,
                seed=12345,
                iter_sampling=100,
            )
        if platform.system() != 'Windows':
            jdata = os.path.join(DATAFILES_PATH, 'bernoulli.data.json')
            dirname1 = 'tmp1' + str(time())
            os.mkdir(dirname1, mode=644)
            dirname2 = 'tmp2' + str(time())
            path = os.path.join(dirname1, dirname2)
            with self.assertRaisesRegex(
                ValueError, 'invalid path for output files'
            ):
                bern_model.sample(data=jdata, chains=1, output_dir=path)
            os.rmdir(dirname1)

    def test_multi_proc(self):
        logistic_stan = os.path.join(DATAFILES_PATH, 'logistic.stan')
        logistic_model = CmdStanModel(stan_file=logistic_stan)
        logistic_data = os.path.join(DATAFILES_PATH, 'logistic.data.R')

        with LogCapture() as log:
            logging.getLogger()
            logistic_model.sample(
                data=logistic_data, chains=4, parallel_chains=1
            )
        log.check_present(
            ('cmdstanpy', 'INFO', 'finish chain 1'),
            ('cmdstanpy', 'INFO', 'start chain 2'),
        )
        with LogCapture() as log:
            logging.getLogger()
            logistic_model.sample(
                data=logistic_data, chains=4, parallel_chains=2
            )
        if cpu_count() >= 4:
            # finish chains 1, 2 before starting chains 3, 4
            log.check_present(
                ('cmdstanpy', 'INFO', 'finish chain 1'),
                ('cmdstanpy', 'INFO', 'start chain 4'),
            )
        if cpu_count() >= 4:
            with LogCapture() as log:
                logging.getLogger()
                logistic_model.sample(
                    data=logistic_data, chains=4, parallel_chains=4
                )
                log.check_present(
                    ('cmdstanpy', 'INFO', 'start chain 4'),
                    ('cmdstanpy', 'INFO', 'finish chain 1'),
                )

        with LogCapture() as log:
            logging.getLogger()
            logistic_model.sample(
                data=logistic_data,
                chains=1,
                parallel_chains=1,
                threads_per_chain=7,
            )
        log.check_present(('cmdstanpy', 'DEBUG', 'total threads: 7'))
        with LogCapture() as log:
            logging.getLogger()
            logistic_model.sample(
                data=logistic_data,
                chains=7,
                parallel_chains=1,
                threads_per_chain=5,
            )
        log.check_present(('cmdstanpy', 'DEBUG', 'total threads: 5'))
        with LogCapture() as log:
            logging.getLogger()
            logistic_model.sample(
                data=logistic_data,
                chains=1,
                parallel_chains=7,
                threads_per_chain=5,
            )
        log.check_present(
            (
                'cmdstanpy',
                'INFO',
                'Requesting 7 parallel_chains for 1 chains, '
                'running all chains in parallel.',
            )
        )
        with LogCapture() as log:
            logging.getLogger()
            logistic_model.sample(
                data=logistic_data, chains=7, threads_per_chain=5
            )
            cores = cpu_count()
            expect = 'total threads: {}'.format(cores * 5)
        log.check_present(('cmdstanpy', 'DEBUG', expect))
        with self.assertRaisesRegex(
            ValueError, 'parallel_chains must be a positive integer'
        ):
            logistic_model.sample(
                data=logistic_data, chains=4, parallel_chains=-4
            )
        with self.assertRaisesRegex(
            ValueError, 'threads_per_chain must be a positive integer'
        ):
            logistic_model.sample(
                data=logistic_data, chains=4, threads_per_chain=-4
            )

    def test_fixed_param_good(self):
        stan = os.path.join(DATAFILES_PATH, 'datagen_poisson_glm.stan')
        datagen_model = CmdStanModel(stan_file=stan)
        no_data = {}
        datagen_fit = datagen_model.sample(
            data=no_data, seed=12345, iter_sampling=100, fixed_param=True
        )
        self.assertEqual(datagen_fit.runset._args.method, Method.SAMPLE)
        self.assertEqual(datagen_fit.metric_type, None)
        self.assertEqual(datagen_fit.metric, None)
        self.assertEqual(datagen_fit.stepsize, None)

        for i in range(datagen_fit.runset.chains):
            csv_file = datagen_fit.runset.csv_files[i]
            stdout_file = datagen_fit.runset.stdout_files[i]
            self.assertTrue(os.path.exists(csv_file))
            self.assertTrue(os.path.exists(stdout_file))

        self.assertEqual(datagen_fit.runset.chains, 1)

        column_names = [
            'lp__',
            'accept_stat__',
            'N',
            'y_sim.1',
            'y_sim.2',
            'y_sim.3',
            'y_sim.4',
            'y_sim.5',
            'y_sim.6',
            'y_sim.7',
            'y_sim.8',
            'y_sim.9',
            'y_sim.10',
            'y_sim.11',
            'y_sim.12',
            'y_sim.13',
            'y_sim.14',
            'y_sim.15',
            'y_sim.16',
            'y_sim.17',
            'y_sim.18',
            'y_sim.19',
            'y_sim.20',
            'x_sim.1',
            'x_sim.2',
            'x_sim.3',
            'x_sim.4',
            'x_sim.5',
            'x_sim.6',
            'x_sim.7',
            'x_sim.8',
            'x_sim.9',
            'x_sim.10',
            'x_sim.11',
            'x_sim.12',
            'x_sim.13',
            'x_sim.14',
            'x_sim.15',
            'x_sim.16',
            'x_sim.17',
            'x_sim.18',
            'x_sim.19',
            'x_sim.20',
            'pop_sim.1',
            'pop_sim.2',
            'pop_sim.3',
            'pop_sim.4',
            'pop_sim.5',
            'pop_sim.6',
            'pop_sim.7',
            'pop_sim.8',
            'pop_sim.9',
            'pop_sim.10',
            'pop_sim.11',
            'pop_sim.12',
            'pop_sim.13',
            'pop_sim.14',
            'pop_sim.15',
            'pop_sim.16',
            'pop_sim.17',
            'pop_sim.18',
            'pop_sim.19',
            'pop_sim.20',
            'alpha_sim',
            'beta_sim',
            'eta.1',
            'eta.2',
            'eta.3',
            'eta.4',
            'eta.5',
            'eta.6',
            'eta.7',
            'eta.8',
            'eta.9',
            'eta.10',
            'eta.11',
            'eta.12',
            'eta.13',
            'eta.14',
            'eta.15',
            'eta.16',
            'eta.17',
            'eta.18',
            'eta.19',
            'eta.20',
        ]
        self.assertEqual(datagen_fit.column_names, tuple(column_names))
        self.assertEqual(datagen_fit.num_draws, 100)
        self.assertEqual(datagen_fit.draws().shape, (100, 1, len(column_names)))
        self.assertEqual(datagen_fit.metric, None)
        self.assertEqual(datagen_fit.metric_type, None)
        self.assertEqual(datagen_fit.stepsize, None)

    def test_bernoulli_file_with_space(self):
        self.test_bernoulli_good('bernoulli with space in name.stan')

    def test_bernoulli_path_with_space(self):
        self.test_bernoulli_good(
            'path with space/' 'bernoulli_path_with_space.stan'
        )


class CmdStanMCMCTest(unittest.TestCase):
    def test_validate_good_run(self):
        # construct fit using existing sampler output
        exe = os.path.join(DATAFILES_PATH, 'bernoulli' + EXTENSION)
        jdata = os.path.join(DATAFILES_PATH, 'bernoulli.data.json')
        sampler_args = SamplerArgs(
            iter_sampling=100, max_treedepth=11, adapt_delta=0.95
        )
        cmdstan_args = CmdStanArgs(
            model_name='bernoulli',
            model_exe=exe,
            chain_ids=[1, 2, 3, 4],
            seed=12345,
            data=jdata,
            output_dir=DATAFILES_PATH,
            method_args=sampler_args,
        )
        runset = RunSet(args=cmdstan_args)
        runset._csv_files = [
            os.path.join(DATAFILES_PATH, 'runset-good', 'bern-1.csv'),
            os.path.join(DATAFILES_PATH, 'runset-good', 'bern-2.csv'),
            os.path.join(DATAFILES_PATH, 'runset-good', 'bern-3.csv'),
            os.path.join(DATAFILES_PATH, 'runset-good', 'bern-4.csv'),
        ]
        self.assertEqual(4, runset.chains)
        retcodes = runset._retcodes
        for i in range(len(retcodes)):
            runset._set_retcode(i, 0)
        self.assertTrue(runset._check_retcodes())

        fit = CmdStanMCMC(runset)
        self.assertEqual(100, fit.num_draws)
        self.assertEqual(len(BERNOULLI_COLS), len(fit.column_names))
        self.assertEqual('lp__', fit.column_names[0])

        draws_df = fit.draws_as_dataframe()
        self.assertEqual(
            draws_df.shape,
            (fit.runset.chains * fit.num_draws, len(fit.column_names)),
        )

        summary = fit.summary()
        self.assertIn('5%', list(summary.columns))
        self.assertIn('50%', list(summary.columns))
        self.assertIn('95%', list(summary.columns))
        self.assertNotIn('1%', list(summary.columns))
        self.assertNotIn('99%', list(summary.columns))

        summary = fit.summary(percentiles=[1, 45, 99])
        self.assertIn('1%', list(summary.columns))
        self.assertIn('45%', list(summary.columns))
        self.assertIn('99%', list(summary.columns))
        self.assertNotIn('5%', list(summary.columns))
        self.assertNotIn('50%', list(summary.columns))
        self.assertNotIn('95%', list(summary.columns))

        with self.assertRaises(ValueError):
            fit.summary(percentiles=[])

        with self.assertRaises(ValueError):
            fit.summary(percentiles=[-1])

        diagnostics = fit.diagnose()
        self.assertIn(
            'Treedepth satisfactory for all transitions.', diagnostics
        )
        self.assertIn('No divergent transitions found.', diagnostics)
        self.assertIn('E-BFMI satisfactory for all transitions.', diagnostics)
        self.assertIn('Effective sample size satisfactory.', diagnostics)

    def test_validate_big_run(self):
        exe = os.path.join(DATAFILES_PATH, 'bernoulli' + EXTENSION)
        sampler_args = SamplerArgs(iter_warmup=1500, iter_sampling=1000)
        cmdstan_args = CmdStanArgs(
            model_name='bernoulli',
            model_exe=exe,
            chain_ids=[1, 2],
            seed=12345,
            output_dir=DATAFILES_PATH,
            method_args=sampler_args,
        )
        runset = RunSet(args=cmdstan_args, chains=2)
        runset._csv_files = [
            os.path.join(DATAFILES_PATH, 'runset-big', 'output_icar_nyc-1.csv'),
            os.path.join(DATAFILES_PATH, 'runset-big', 'output_icar_nyc-1.csv'),
        ]
        fit = CmdStanMCMC(runset)
        phis = ['phi.{}'.format(str(x + 1)) for x in range(2095)]
        column_names = SAMPLER_STATE + phis
        self.assertEqual(fit.num_draws, 1000)
        self.assertEqual(fit.column_names, tuple(column_names))
        self.assertEqual(fit.metric_type, 'diag_e')
        self.assertEqual(fit.stepsize.shape, (2,))
        self.assertEqual(fit.metric.shape, (2, 2095))
        self.assertEqual((1000, 2, 2102), fit.draws().shape)
        phis = fit.draws_as_dataframe(params=['phi'])
        self.assertEqual((2000, 2095), phis.shape)
        phi1 = fit.draws_as_dataframe(params=['phi.1'])
        self.assertEqual((2000, 1), phi1.shape)
        mo_phis = fit.draws_as_dataframe(params=['phi.1', 'phi.10', 'phi.100'])
        self.assertEqual((2000, 3), mo_phis.shape)
        phi2095 = fit.draws_as_dataframe(params=['phi.2095'])
        self.assertEqual((2000, 1), phi2095.shape)
<<<<<<< HEAD
        with self.assertRaises(Exception):
            fit.draws_as_dataframe(params=['phi.2096'])
        with self.assertRaises(Exception):
            fit.draws_as_dataframe(params=['ph'])
=======
        with self.assertRaisesRegex(ValueError, 'unknown parameter: phi.2096'):
            fit.get_drawset(params=['phi.2096'])
        with self.assertRaisesRegex(ValueError, 'unknown parameter: ph'):
            fit.get_drawset(params=['ph'])
>>>>>>> d7581701

    # pylint: disable=no-self-use
    def test_custom_metric(self):
        stan = os.path.join(DATAFILES_PATH, 'bernoulli.stan')
        jdata = os.path.join(DATAFILES_PATH, 'bernoulli.data.json')
        bern_model = CmdStanModel(stan_file=stan)
        jmetric = os.path.join(DATAFILES_PATH, 'bernoulli.metric.json')
        # just test that it runs without error
        bern_model.sample(
            data=jdata,
            chains=2,
            parallel_chains=2,
            seed=12345,
            iter_sampling=200,
            metric=jmetric,
        )

    def test_adapt_schedule(self):
        stan = os.path.join(DATAFILES_PATH, 'bernoulli.stan')
        jdata = os.path.join(DATAFILES_PATH, 'bernoulli.data.json')
        bern_model = CmdStanModel(stan_file=stan)
        bern_fit = bern_model.sample(
            data=jdata,
            chains=1,
            seed=12345,
            iter_sampling=200,
            iter_warmup=200,
            adapt_init_phase=11,
            adapt_metric_window=12,
            adapt_step_size=13,
        )
        txt_file = bern_fit.runset.stdout_files[0]
        with open(txt_file, 'r') as fd:
            lines = fd.readlines()
            stripped = [line.strip() for line in lines]
            self.assertIn('init_buffer = 11', stripped)
            self.assertIn('window = 12', stripped)
            self.assertIn('term_buffer = 13', stripped)

    def test_save_csv(self):
        stan = os.path.join(DATAFILES_PATH, 'bernoulli.stan')
        jdata = os.path.join(DATAFILES_PATH, 'bernoulli.data.json')
        bern_model = CmdStanModel(stan_file=stan)
        bern_fit = bern_model.sample(
            data=jdata,
            chains=2,
            parallel_chains=2,
            seed=12345,
            iter_sampling=200,
        )
        for i in range(bern_fit.runset.chains):
            csv_file = bern_fit.runset.csv_files[i]
            stdout_file = bern_fit.runset.stdout_files[i]
            self.assertTrue(os.path.exists(csv_file))
            self.assertTrue(os.path.exists(stdout_file))

        # save files to good dir
        bern_fit.save_csvfiles(dir=DATAFILES_PATH)
        for i in range(bern_fit.runset.chains):
            csv_file = bern_fit.runset.csv_files[i]
            self.assertTrue(os.path.exists(csv_file))
        with self.assertRaisesRegex(
            ValueError, 'file exists, not overwriting: '
        ):
            bern_fit.save_csvfiles(dir=DATAFILES_PATH)

        tmp2_dir = os.path.join(HERE, 'tmp2')
        os.mkdir(tmp2_dir)
        bern_fit.save_csvfiles(dir=tmp2_dir)
        for i in range(bern_fit.runset.chains):
            csv_file = bern_fit.runset.csv_files[i]
            self.assertTrue(os.path.exists(csv_file))
        for i in range(bern_fit.runset.chains):  # cleanup datafile_path dir
            os.remove(bern_fit.runset.csv_files[i])
            if os.path.exists(bern_fit.runset.stdout_files[i]):
                os.remove(bern_fit.runset.stdout_files[i])
            if os.path.exists(bern_fit.runset.stderr_files[i]):
                os.remove(bern_fit.runset.stderr_files[i])
        shutil.rmtree(tmp2_dir, ignore_errors=True)

        # regenerate to tmpdir, save to good dir
        bern_fit = bern_model.sample(
            data=jdata,
            chains=2,
            parallel_chains=2,
            seed=12345,
            iter_sampling=200,
        )
        bern_fit.save_csvfiles()  # default dir
        for i in range(bern_fit.runset.chains):
            csv_file = bern_fit.runset.csv_files[i]
            self.assertTrue(os.path.exists(csv_file))
        for i in range(bern_fit.runset.chains):  # cleanup default dir
            os.remove(bern_fit.runset.csv_files[i])
            if os.path.exists(bern_fit.runset.stdout_files[i]):
                os.remove(bern_fit.runset.stdout_files[i])
            if os.path.exists(bern_fit.runset.stderr_files[i]):
                os.remove(bern_fit.runset.stderr_files[i])

        with self.assertRaisesRegex(ValueError, 'cannot access csv file'):
            bern_fit.save_csvfiles(dir=DATAFILES_PATH)

        if platform.system() != "Windows":
            with self.assertRaisesRegex(Exception, 'cannot save to path: '):
                dir = tempfile.mkdtemp(dir=_TMPDIR)
                os.chmod(dir, stat.S_IRUSR | stat.S_IRGRP | stat.S_IROTH)
                bern_fit.save_csvfiles(dir=dir)

    def test_diagnose_divergences(self):
        exe = os.path.join(DATAFILES_PATH, 'bernoulli' + EXTENSION)
        sampler_args = SamplerArgs()
        cmdstan_args = CmdStanArgs(
            model_name='bernoulli',
            model_exe=exe,
            chain_ids=[1],
            output_dir=DATAFILES_PATH,
            method_args=sampler_args,
        )
        runset = RunSet(args=cmdstan_args, chains=1)
        runset._csv_files = [
            os.path.join(
                DATAFILES_PATH, 'diagnose-good', 'corr_gauss_depth8-1.csv'
            )
        ]
        fit = CmdStanMCMC(runset)
        # TODO - use cmdstan test files instead
        expected = '\n'.join(
            [
                'Checking sampler transitions treedepth.',
                '424 of 1000 (42%) transitions hit the maximum '
                'treedepth limit of 8, or 2^8 leapfrog steps.',
                'Trajectories that are prematurely terminated '
                'due to this limit will result in slow exploration.',
                'For optimal performance, increase this limit.',
            ]
        )
        self.assertIn(expected, fit.diagnose().replace('\r\n', '\n'))

    def test_validate_bad_run(self):
        exe = os.path.join(DATAFILES_PATH, 'bernoulli' + EXTENSION)
        jdata = os.path.join(DATAFILES_PATH, 'bernoulli.data.json')
        sampler_args = SamplerArgs(max_treedepth=11, adapt_delta=0.95)

        # some chains had errors
        cmdstan_args = CmdStanArgs(
            model_name='bernoulli',
            model_exe=exe,
            chain_ids=[1, 2, 3, 4],
            seed=12345,
            data=jdata,
            output_dir=DATAFILES_PATH,
            method_args=sampler_args,
        )
        runset = RunSet(args=cmdstan_args)
        for i in range(4):
            runset._set_retcode(i, 0)
        self.assertTrue(runset._check_retcodes())

        # errors reported
        runset._stderr_files = [
            os.path.join(
                DATAFILES_PATH, 'runset-bad', 'bad-transcript-bern-1.txt'
            ),
            os.path.join(
                DATAFILES_PATH, 'runset-bad', 'bad-transcript-bern-2.txt'
            ),
            os.path.join(
                DATAFILES_PATH, 'runset-bad', 'bad-transcript-bern-3.txt'
            ),
            os.path.join(
                DATAFILES_PATH, 'runset-bad', 'bad-transcript-bern-4.txt'
            ),
        ]
        self.assertEqual(len(runset._get_err_msgs()), 4)

        # csv file headers inconsistent
        runset._csv_files = [
            os.path.join(DATAFILES_PATH, 'runset-bad', 'bad-hdr-bern-1.csv'),
            os.path.join(DATAFILES_PATH, 'runset-bad', 'bad-hdr-bern-2.csv'),
            os.path.join(DATAFILES_PATH, 'runset-bad', 'bad-hdr-bern-3.csv'),
            os.path.join(DATAFILES_PATH, 'runset-bad', 'bad-hdr-bern-4.csv'),
        ]
        with self.assertRaisesRegex(ValueError, 'header mismatch'):
            CmdStanMCMC(runset)

        # bad draws
        runset._csv_files = [
            os.path.join(DATAFILES_PATH, 'runset-bad', 'bad-draws-bern-1.csv'),
            os.path.join(DATAFILES_PATH, 'runset-bad', 'bad-draws-bern-2.csv'),
            os.path.join(DATAFILES_PATH, 'runset-bad', 'bad-draws-bern-3.csv'),
            os.path.join(DATAFILES_PATH, 'runset-bad', 'bad-draws-bern-4.csv'),
        ]
        with self.assertRaisesRegex(ValueError, 'draws'):
            CmdStanMCMC(runset)

        # mismatch - column headers, draws
        runset._csv_files = [
            os.path.join(DATAFILES_PATH, 'runset-bad', 'bad-cols-bern-1.csv'),
            os.path.join(DATAFILES_PATH, 'runset-bad', 'bad-cols-bern-2.csv'),
            os.path.join(DATAFILES_PATH, 'runset-bad', 'bad-cols-bern-3.csv'),
            os.path.join(DATAFILES_PATH, 'runset-bad', 'bad-cols-bern-4.csv'),
        ]
        with self.assertRaisesRegex(
            ValueError, 'bad draw, expecting 9 items, found 8'
        ):
            CmdStanMCMC(runset)

    def test_save_warmup(self):
        stan = os.path.join(DATAFILES_PATH, 'bernoulli.stan')
        jdata = os.path.join(DATAFILES_PATH, 'bernoulli.data.json')

        bern_model = CmdStanModel(stan_file=stan)
        bern_fit = bern_model.sample(
            data=jdata,
            chains=2,
            seed=12345,
            iter_warmup=200,
            iter_sampling=100,
            save_warmup=True,
        )
        self.assertEqual(bern_fit.column_names, tuple(BERNOULLI_COLS))
        self.assertEqual(bern_fit.num_draws, 300)
        self.assertEqual(bern_fit.draws().shape, (100, 2, len(BERNOULLI_COLS)))
        self.assertEqual(
            bern_fit.draws(inc_warmup=True).shape, (300, 2, len(BERNOULLI_COLS))
        )

    def test_save_warmup_thin(self):
        stan = os.path.join(DATAFILES_PATH, 'bernoulli.stan')
        jdata = os.path.join(DATAFILES_PATH, 'bernoulli.data.json')

        bern_model = CmdStanModel(stan_file=stan)
        bern_fit = bern_model.sample(
            data=jdata,
            chains=2,
            seed=12345,
            iter_warmup=200,
            iter_sampling=100,
            thin=5,
            save_warmup=True,
        )
        self.assertEqual(bern_fit.column_names, tuple(BERNOULLI_COLS))
        self.assertEqual(bern_fit.num_draws, 60)
        self.assertEqual(bern_fit.draws().shape, (20, 2, len(BERNOULLI_COLS)))
        self.assertEqual(
            bern_fit.draws(inc_warmup=True).shape, (60, 2, len(BERNOULLI_COLS))
        )

    def test_dont_save_warmup(self):
        stan = os.path.join(DATAFILES_PATH, 'bernoulli.stan')
        jdata = os.path.join(DATAFILES_PATH, 'bernoulli.data.json')

        bern_model = CmdStanModel(stan_file=stan)
        bern_fit = bern_model.sample(
            data=jdata,
            chains=2,
            seed=12345,
            iter_warmup=200,
            iter_sampling=100,
            save_warmup=False,
        )
        self.assertEqual(bern_fit.column_names, tuple(BERNOULLI_COLS))
        self.assertEqual(bern_fit.num_draws, 100)
        self.assertEqual(bern_fit.draws().shape, (100, 2, len(BERNOULLI_COLS)))
        with LogCapture() as log:
            self.assertEqual(
                bern_fit.draws(inc_warmup=True).shape,
                (100, 2, len(BERNOULLI_COLS)),
            )
        log.check_present(
            (
                'cmdstanpy',
                'WARNING',
                'draws from warmup iterations not available,'
                ' must run sampler with "save_warmup=True".',
            )
        )

    def test_sampler_diags(self):
        stan = os.path.join(DATAFILES_PATH, 'bernoulli.stan')
        jdata = os.path.join(DATAFILES_PATH, 'bernoulli.data.json')
        bern_model = CmdStanModel(stan_file=stan)
        bern_fit = bern_model.sample(
            data=jdata, chains=2, seed=12345, iter_warmup=100, iter_sampling=100
        )
        diags = bern_fit.sampler_diagnostics()
        self.assertEqual(SAMPLER_STATE, list(diags))
        for key in diags:
            self.assertEqual(diags[key].shape, (100, 2))

    def test_variable_bern(self):
        stan = os.path.join(DATAFILES_PATH, 'bernoulli.stan')
        jdata = os.path.join(DATAFILES_PATH, 'bernoulli.data.json')
        bern_model = CmdStanModel(stan_file=stan)
        bern_fit = bern_model.sample(
            data=jdata, chains=2, seed=12345, iter_warmup=100, iter_sampling=100
        )
        self.assertEqual(1, len(bern_fit._stan_variable_dims))
        self.assertTrue('theta' in bern_fit._stan_variable_dims)
        self.assertEqual(bern_fit._stan_variable_dims['theta'], 1)
        theta = bern_fit.stan_variable(name='theta')
        self.assertEqual(theta.shape, (200,))
        with self.assertRaises(ValueError):
            bern_fit.stan_variable(name='eta')
        with self.assertRaises(ValueError):
            bern_fit.stan_variable(name='lp__')

    def test_variable_lv(self):
        # pylint: disable=C0103
        # construct fit using existing sampler output
        exe = os.path.join(DATAFILES_PATH, 'lotka-volterra' + EXTENSION)
        jdata = os.path.join(DATAFILES_PATH, 'lotka-volterra.data.json')
        sampler_args = SamplerArgs(iter_sampling=20)
        cmdstan_args = CmdStanArgs(
            model_name='lotka-volterra',
            model_exe=exe,
            chain_ids=[1],
            seed=12345,
            data=jdata,
            output_dir=DATAFILES_PATH,
            method_args=sampler_args,
        )
        runset = RunSet(args=cmdstan_args, chains=1)
        runset._csv_files = [os.path.join(DATAFILES_PATH, 'lotka-volterra.csv')]
        runset._set_retcode(0, 0)
        fit = CmdStanMCMC(runset)
        self.assertEqual(20, fit.num_draws)
        self.assertEqual(8, len(fit._stan_variable_dims))
        self.assertTrue('z' in fit._stan_variable_dims)
        self.assertEqual(fit._stan_variable_dims['z'], (20, 2))
        z = fit.stan_variable(name='z')
        self.assertEqual(z.shape, (20, 20, 2))
        theta = fit.stan_variable(name='theta')
        self.assertEqual(theta.shape, (20, 4))

    def test_variables(self):
        # construct fit using existing sampler output
        exe = os.path.join(DATAFILES_PATH, 'lotka-volterra' + EXTENSION)
        jdata = os.path.join(DATAFILES_PATH, 'lotka-volterra.data.json')
        sampler_args = SamplerArgs(iter_sampling=20)
        cmdstan_args = CmdStanArgs(
            model_name='lotka-volterra',
            model_exe=exe,
            chain_ids=[1],
            seed=12345,
            data=jdata,
            output_dir=DATAFILES_PATH,
            method_args=sampler_args,
        )
        runset = RunSet(args=cmdstan_args, chains=1)
        runset._csv_files = [os.path.join(DATAFILES_PATH, 'lotka-volterra.csv')]
        runset._set_retcode(0, 0)
        fit = CmdStanMCMC(runset)
        self.assertEqual(20, fit.num_draws)
        self.assertEqual(8, len(fit._stan_variable_dims))
        self.assertTrue('z' in fit._stan_variable_dims)
        self.assertEqual(fit._stan_variable_dims['z'], (20, 2))
        vars = fit.stan_variables()
        self.assertEqual(len(vars), len(fit._stan_variable_dims))
        self.assertTrue('z' in vars)
        self.assertEqual(vars['z'].shape, (20, 20, 2))
        self.assertTrue('theta' in vars)
        self.assertEqual(vars['theta'].shape, (20, 4))

    def test_validate(self):
        stan = os.path.join(DATAFILES_PATH, 'bernoulli.stan')
        jdata = os.path.join(DATAFILES_PATH, 'bernoulli.data.json')
        bern_model = CmdStanModel(stan_file=stan)
        bern_fit = bern_model.sample(
            data=jdata,
            chains=2,
            seed=12345,
            iter_warmup=200,
            iter_sampling=100,
            thin=2,
            save_warmup=True,
            validate_csv=False,
        )
        # check error messages
        with LogCapture() as log:
            logging.getLogger()
            self.assertIsNone(bern_fit.column_names)
        expect = 'csv files not yet validated'
        msg = log.actual()[-1][-1]
        self.assertTrue(msg.startswith(expect))

        with LogCapture() as log:
            logging.getLogger()
            self.assertIsNone(bern_fit.stan_variable_dims)
        expect = 'csv files not yet validated'
        msg = log.actual()[-1][-1]
        self.assertTrue(msg.startswith(expect))

        with LogCapture() as log:
            logging.getLogger()
            self.assertIsNone(bern_fit.metric_type)
        expect = 'csv files not yet validated'
        msg = log.actual()[-1][-1]
        self.assertTrue(msg.startswith(expect))

        with LogCapture() as log:
            logging.getLogger()
            self.assertIsNone(bern_fit.metric)
        expect = 'csv files not yet validated'
        msg = log.actual()[-1][-1]
        self.assertTrue(msg.startswith(expect))

        with LogCapture() as log:
            logging.getLogger()
            self.assertIsNone(bern_fit.stepsize)
        expect = 'csv files not yet validated'
        msg = log.actual()[-1][-1]
        self.assertTrue(msg.startswith(expect))

        # check computations match
        self.assertEqual(bern_fit.num_draws, 150)
        bern_fit.validate_csv_files()
        self.assertEqual(bern_fit.num_draws, 150)
        self.assertEqual(len(bern_fit.column_names), 8)
        self.assertEqual(len(bern_fit.stan_variable_dims), 1)
        self.assertEqual(bern_fit.metric_type, 'diag_e')


if __name__ == '__main__':
    unittest.main()<|MERGE_RESOLUTION|>--- conflicted
+++ resolved
@@ -543,17 +543,10 @@
         self.assertEqual((2000, 3), mo_phis.shape)
         phi2095 = fit.draws_as_dataframe(params=['phi.2095'])
         self.assertEqual((2000, 1), phi2095.shape)
-<<<<<<< HEAD
-        with self.assertRaises(Exception):
+        with self.assertRaisesRegex(ValueError, 'unknown parameter: phi.2096'):
             fit.draws_as_dataframe(params=['phi.2096'])
-        with self.assertRaises(Exception):
+        with self.assertRaises(ValueError, 'unknown parameter: ph'):
             fit.draws_as_dataframe(params=['ph'])
-=======
-        with self.assertRaisesRegex(ValueError, 'unknown parameter: phi.2096'):
-            fit.get_drawset(params=['phi.2096'])
-        with self.assertRaisesRegex(ValueError, 'unknown parameter: ph'):
-            fit.get_drawset(params=['ph'])
->>>>>>> d7581701
 
     # pylint: disable=no-self-use
     def test_custom_metric(self):

--- conflicted
+++ resolved
@@ -388,11 +388,7 @@
 
     def test_validate_big_run(self):
         exe = os.path.join(DATAFILES_PATH, 'bernoulli' + EXTENSION)
-<<<<<<< HEAD
         sampler_args = SamplerArgs(iter_warmup=1500, iter_sampling=1000)
-=======
-        sampler_args = SamplerArgs()
->>>>>>> 3da15cd4
         cmdstan_args = CmdStanArgs(
             model_name='bernoulli',
             model_exe=exe,
@@ -594,14 +590,8 @@
             os.path.join(DATAFILES_PATH, 'runset-bad', 'bad-hdr-bern-3.csv'),
             os.path.join(DATAFILES_PATH, 'runset-bad', 'bad-hdr-bern-4.csv'),
         ]
-<<<<<<< HEAD
-        with self.assertRaisesRegex(ValueError, 'csv file header mismatch'):
+        with self.assertRaisesRegex(ValueError, 'header mismatch'):
             CmdStanMCMC(runset)
-=======
-        fit = CmdStanMCMC(runset)
-        with self.assertRaisesRegex(ValueError, 'header mismatch'):
-            fit._validate_csv_files()
->>>>>>> 3da15cd4
 
         # bad draws
         runset._csv_files = [
@@ -610,16 +600,8 @@
             os.path.join(DATAFILES_PATH, 'runset-bad', 'bad-draws-bern-3.csv'),
             os.path.join(DATAFILES_PATH, 'runset-bad', 'bad-draws-bern-4.csv'),
         ]
-<<<<<<< HEAD
-        with self.assertRaisesRegex(
-            ValueError, 'expected 1000 sampling iterations, found 988'
-        ):
+        with self.assertRaisesRegex(ValueError, 'draws'):
             CmdStanMCMC(runset)
-=======
-        fit = CmdStanMCMC(runset)
-        with self.assertRaisesRegex(ValueError, 'draws'):
-            fit._validate_csv_files()
->>>>>>> 3da15cd4
 
         # mismatch - column headers, draws
         runset._csv_files = [
@@ -628,16 +610,8 @@
             os.path.join(DATAFILES_PATH, 'runset-bad', 'bad-cols-bern-3.csv'),
             os.path.join(DATAFILES_PATH, 'runset-bad', 'bad-cols-bern-4.csv'),
         ]
-<<<<<<< HEAD
-        with self.assertRaisesRegex(
-            ValueError, 'bad iteration, expecting 9 items, found 8'
-        ):
+        with self.assertRaisesRegex(ValueError, 'bad draw'):
             CmdStanMCMC(runset)
-=======
-        fit = CmdStanMCMC(runset)
-        with self.assertRaisesRegex(ValueError, 'bad draw'):
-            fit._validate_csv_files()
->>>>>>> 3da15cd4
 
 
 if __name__ == '__main__':
